--- conflicted
+++ resolved
@@ -13,12 +13,7 @@
         "ext": {
           "format": "VIDEO"
         }
-<<<<<<< HEAD
-      },
-      "expiry" : 120
-=======
       }
->>>>>>> b7698bef
     },
     {
       "type": "xml",
