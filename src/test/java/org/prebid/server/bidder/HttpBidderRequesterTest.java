--- conflicted
+++ resolved
@@ -54,8 +54,6 @@
     @Mock
     private Bidder<BidRequest> bidder;
     @Mock
-    private TimeoutBidder<BidRequest> timeoutBidder;
-    @Mock
     private HttpClient httpClient;
 
     private HttpBidderRequester bidderHttpConnector;
@@ -335,7 +333,6 @@
     @Test
     public void shouldSendTimeoutNotificationIfTimeoutBidder() {
         // given
-<<<<<<< HEAD
         final HttpRequest<BidRequest> httpRequest = HttpRequest.<BidRequest>builder()
                 .method(HttpMethod.POST)
                 .uri(EMPTY)
@@ -347,8 +344,7 @@
                         singletonList(httpRequest),
                         null));
 
-        given(httpClient.request(any(), anyString(), any(), anyString(), anyLong()))
-                .willReturn(Future.failedFuture(new TimeoutException("Timeout exception")));
+        givenHttpClientProducesException(new TimeoutException("Timeout exception"));
 
         given(bidder.makeTimeoutNotification(any())).willReturn(HttpRequest.<Void>builder()
                 .uri("url")
@@ -362,24 +358,6 @@
         // then
         verify(bidder).makeTimeoutNotification(eq(httpRequest));
         verify(httpClient).request(eq(HttpMethod.POST), eq("url"), isNull(), eq("{}"), eq(200L));
-=======
-        given(timeoutBidder.makeHttpRequests(any())).willReturn(Result.of(singletonList(
-                HttpRequest.<BidRequest>builder()
-                        .method(HttpMethod.POST)
-                        .uri("uri1")
-                        .body("requestBody1")
-                        .headers(new CaseInsensitiveHeaders())
-                        .build()),
-                emptyList()));
-
-        givenHttpClientProducesException(new TimeoutException("Timeout error"));
-
-        // when
-        bidderHttpConnector.requestBids(timeoutBidder, BidRequest.builder().build(), timeout, false);
-
-        // then
-        verify(timeoutBidder).makeTimeoutNotification(any());
->>>>>>> efb74a8b
     }
 
     @Test
