--- conflicted
+++ resolved
@@ -524,11 +524,7 @@
         // then
         assertThat(request.getSite())
                 .extracting(Site::getExt)
-<<<<<<< HEAD
-                .isEqualTo(mapper.valueToTree(ExtSite.of(0, null)));
-=======
-                .containsOnly(ExtSite.of(0, null));
->>>>>>> e4e439a3
+                .isEqualTo(ExtSite.of(0, null));
     }
 
     @Test
