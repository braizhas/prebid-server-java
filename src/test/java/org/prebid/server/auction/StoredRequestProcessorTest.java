--- conflicted
+++ resolved
@@ -210,13 +210,8 @@
                                 .storedrequest(ExtStoredRequest.of("123")).build()))));
 
         final Map<String, String> storedRequestFetchResult = singletonMap("123", mapper.writeValueAsString(
-<<<<<<< HEAD
-                Json.mapper.createObjectNode().put("tmax", "stringValue")));
+                mapper.createObjectNode().put("tmax", "stringValue")));
         given(applicationSettings.getStoredData(any(), anySet(), anySet(), any())).willReturn((Future
-=======
-                mapper.createObjectNode().put("tmax", "stringValue")));
-        given(applicationSettings.getStoredData(anySet(), anySet(), any())).willReturn((Future
->>>>>>> dfac8a6a
                 .succeededFuture(StoredDataResult.of(storedRequestFetchResult, emptyMap(), emptyList()))));
 
         // when
@@ -494,13 +489,8 @@
                                         null)))))));
 
         final Map<String, String> storedImpFetchResult = singletonMap("123", mapper.writeValueAsString(
-<<<<<<< HEAD
-                Json.mapper.createObjectNode().put("secure", "stringValue")));
+                mapper.createObjectNode().put("secure", "stringValue")));
         given(applicationSettings.getStoredData(any(), anySet(), anySet(), any())).willReturn((Future
-=======
-                mapper.createObjectNode().put("secure", "stringValue")));
-        given(applicationSettings.getStoredData(anySet(), anySet(), any())).willReturn((Future
->>>>>>> dfac8a6a
                 .succeededFuture(StoredDataResult.of(emptyMap(), storedImpFetchResult, emptyList()))));
 
         // when
@@ -521,13 +511,8 @@
                 .willReturn(Future.failedFuture((String) null));
 
         // when
-<<<<<<< HEAD
         storedRequestProcessor.processStoredRequests(ACCOUNT_ID, givenBidRequest(builder -> builder
-                .ext(Json.mapper.valueToTree(ExtBidRequest.of(
-=======
-        storedRequestProcessor.processStoredRequests(givenBidRequest(builder -> builder
                 .ext(mapper.valueToTree(ExtBidRequest.of(
->>>>>>> dfac8a6a
                         ExtRequestPrebid.builder().storedrequest(ExtStoredRequest.of("bidRequest")).build())))
                 .tmax(1000L)));
 
@@ -544,13 +529,8 @@
                 .willReturn(Future.failedFuture((String) null));
 
         // when
-<<<<<<< HEAD
         storedRequestProcessor.processStoredRequests(ACCOUNT_ID, givenBidRequest(builder -> builder
-                .ext(Json.mapper.valueToTree(ExtBidRequest.of(
-=======
-        storedRequestProcessor.processStoredRequests(givenBidRequest(builder -> builder
                 .ext(mapper.valueToTree(ExtBidRequest.of(
->>>>>>> dfac8a6a
                         ExtRequestPrebid.builder().storedrequest(ExtStoredRequest.of("bidRequest")).build())))));
 
         // then
@@ -674,15 +654,16 @@
         storedIdToJson.put("st1", mapper.writeValueAsString(storedImp1));
         storedIdToJson.put("st2", mapper.writeValueAsString(storedImp2));
 
-        given(applicationSettings.getStoredData(any(), any(), any()))
+        given(applicationSettings.getStoredData(any(), anySet(), anySet(), any()))
                 .willReturn(Future.succeededFuture(StoredDataResult.of(emptyMap(), storedIdToJson, emptyList())));
 
         // when
-        final Future<VideoStoredDataResult> result = storedRequestProcessor.videoStoredDataResult(
+        final Future<VideoStoredDataResult> result = storedRequestProcessor.videoStoredDataResult(null,
                 Arrays.asList(imp1, imp2), emptyList(), null);
 
         // then
-        verify(applicationSettings).getStoredData(any(), eq(new HashSet<>(Arrays.asList("st1", "st2"))), any());
+        verify(applicationSettings).getStoredData(any(), anySet(), eq(new HashSet<>(Arrays.asList("st1", "st2"))),
+                any());
 
         assertThat(result.result().getImpIdToStoredVideo()).containsOnly(entry("id2", storedVideo),
                 entry("id1", storedVideo));
@@ -704,15 +685,16 @@
         final Map<String, String> storedIdToJson = new HashMap<>();
         storedIdToJson.put("st1", mapper.writeValueAsString(storedImp1));
 
-        given(applicationSettings.getStoredData(any(), any(), any()))
+        given(applicationSettings.getStoredData(any(), anySet(), anySet(), any()))
                 .willReturn(Future.succeededFuture(StoredDataResult.of(emptyMap(), storedIdToJson, emptyList())));
 
         // when
-        final Future<VideoStoredDataResult> result = storedRequestProcessor.videoStoredDataResult(
+        final Future<VideoStoredDataResult> result = storedRequestProcessor.videoStoredDataResult(null,
                 Arrays.asList(imp1, imp2), new ArrayList<>(), null);
 
         // then
-        verify(applicationSettings).getStoredData(any(), eq(new HashSet<>(Arrays.asList("st1", "st2"))), any());
+        verify(applicationSettings).getStoredData(any(), anySet(), eq(new HashSet<>(Arrays.asList("st1", "st2"))),
+                any());
 
         assertThat(result.result().getErrors()).containsOnly(
                 "No stored Imp for stored id st2",
