--- conflicted
+++ resolved
@@ -160,6 +160,16 @@
     }
 
     /**
+     * Runs a process to get stored requests by a collection of video ids from database
+     * and returns {@link Future&lt;{@link StoredDataResult }&gt;}.
+     */
+    @Override
+    public Future<StoredDataResult> getVideoStoredData(String accountId, Set<String> requestIds, Set<String> impIds,
+                                                       Timeout timeout) {
+        return fetchStoredData(selectQuery, accountId, requestIds, impIds, timeout);
+    }
+
+    /**
      * Runs a process to get stored responses by a collection of ids from database
      * and returns {@link Future&lt;{@link StoredResponseDataResult }&gt;}.
      */
@@ -177,27 +187,6 @@
     }
 
     /**
-<<<<<<< HEAD
-=======
-     * Runs a process to get stored requests by a collection of amp ids from database
-     * and returns {@link Future&lt;{@link StoredDataResult }&gt;}.
-     */
-    @Override
-    public Future<StoredDataResult> getAmpStoredData(Set<String> requestIds, Set<String> impIds, Timeout timeout) {
-        return fetchStoredData(selectAmpQuery, requestIds, Collections.emptySet(), timeout);
-    }
-
-    /**
-     * Runs a process to get stored requests by a collection of video ids from database
-     * and returns {@link Future&lt;{@link StoredDataResult }&gt;}.
-     */
-    @Override
-    public Future<StoredDataResult> getVideoStoredData(Set<String> requestIds, Set<String> impIds, Timeout timeout) {
-        return fetchStoredData(selectQuery, requestIds, impIds, timeout);
-    }
-
-    /**
->>>>>>> dfac8a6a
      * Fetches stored requests from database for the given query.
      */
     private Future<StoredDataResult> fetchStoredData(String query, String accountId, Set<String> requestIds,
