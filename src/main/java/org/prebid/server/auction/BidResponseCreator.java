package org.prebid.server.auction;

import com.fasterxml.jackson.core.JsonProcessingException;
import com.fasterxml.jackson.databind.JsonNode;
import com.fasterxml.jackson.databind.node.ObjectNode;
import com.iab.openrtb.request.BidRequest;
import com.iab.openrtb.request.DataObject;
import com.iab.openrtb.request.ImageObject;
import com.iab.openrtb.request.Imp;
import com.iab.openrtb.request.Native;
import com.iab.openrtb.request.Request;
import com.iab.openrtb.request.Video;
import com.iab.openrtb.response.Asset;
import com.iab.openrtb.response.Bid;
import com.iab.openrtb.response.BidResponse;
import com.iab.openrtb.response.Response;
import com.iab.openrtb.response.SeatBid;
import io.vertx.core.Future;
import org.apache.commons.collections4.CollectionUtils;
import org.apache.commons.collections4.ListUtils;
import org.apache.commons.collections4.MapUtils;
import org.apache.commons.lang3.BooleanUtils;
import org.apache.commons.lang3.ObjectUtils;
import org.apache.commons.lang3.StringUtils;
import org.prebid.server.auction.model.AuctionContext;
import org.prebid.server.auction.model.BidRequestCacheInfo;
import org.prebid.server.auction.model.BidderResponse;
import org.prebid.server.bidder.BidderCatalog;
import org.prebid.server.bidder.model.BidderBid;
import org.prebid.server.bidder.model.BidderError;
import org.prebid.server.bidder.model.BidderSeatBid;
import org.prebid.server.cache.CacheService;
import org.prebid.server.cache.model.CacheContext;
import org.prebid.server.cache.model.CacheHttpCall;
import org.prebid.server.cache.model.CacheHttpRequest;
import org.prebid.server.cache.model.CacheHttpResponse;
import org.prebid.server.cache.model.CacheIdInfo;
import org.prebid.server.cache.model.CacheServiceResult;
import org.prebid.server.events.EventsContext;
import org.prebid.server.events.EventsService;
import org.prebid.server.exception.InvalidRequestException;
import org.prebid.server.exception.PreBidException;
import org.prebid.server.execution.Timeout;
import org.prebid.server.json.DecodeException;
import org.prebid.server.json.JacksonMapper;
import org.prebid.server.proto.openrtb.ext.ExtPrebid;
import org.prebid.server.proto.openrtb.ext.request.ExtImp;
import org.prebid.server.proto.openrtb.ext.request.ExtImpPrebid;
import org.prebid.server.proto.openrtb.ext.request.ExtMediaTypePriceGranularity;
import org.prebid.server.proto.openrtb.ext.request.ExtOptions;
import org.prebid.server.proto.openrtb.ext.request.ExtPriceGranularity;
import org.prebid.server.proto.openrtb.ext.request.ExtRequest;
import org.prebid.server.proto.openrtb.ext.request.ExtRequestPrebid;
import org.prebid.server.proto.openrtb.ext.request.ExtRequestTargeting;
import org.prebid.server.proto.openrtb.ext.response.BidType;
import org.prebid.server.proto.openrtb.ext.response.CacheAsset;
import org.prebid.server.proto.openrtb.ext.response.Events;
import org.prebid.server.proto.openrtb.ext.response.ExtBidPrebid;
import org.prebid.server.proto.openrtb.ext.response.ExtBidResponse;
import org.prebid.server.proto.openrtb.ext.response.ExtBidResponsePrebid;
import org.prebid.server.proto.openrtb.ext.response.ExtBidderError;
import org.prebid.server.proto.openrtb.ext.response.ExtHttpCall;
import org.prebid.server.proto.openrtb.ext.response.ExtResponseCache;
import org.prebid.server.proto.openrtb.ext.response.ExtResponseDebug;
import org.prebid.server.settings.model.Account;
import org.prebid.server.settings.model.VideoStoredDataResult;
import org.prebid.server.util.HttpUtil;

import java.math.BigDecimal;
import java.time.Clock;
import java.util.ArrayList;
import java.util.Collection;
import java.util.Collections;
import java.util.Comparator;
import java.util.HashMap;
import java.util.HashSet;
import java.util.Iterator;
import java.util.List;
import java.util.Map;
import java.util.Objects;
import java.util.Set;
import java.util.UUID;
import java.util.function.Function;
import java.util.stream.Collectors;
import java.util.stream.Stream;
import java.util.stream.StreamSupport;

public class BidResponseCreator {

    private static final String CACHE = "cache";
    private static final String PREBID_EXT = "prebid";

    private final CacheService cacheService;
    private final BidderCatalog bidderCatalog;
    private final EventsService eventsService;
    private final StoredRequestProcessor storedRequestProcessor;
    private final boolean generateBidId;
    private final int truncateAttrChars;
    private final Clock clock;
    private final JacksonMapper mapper;

    private final String cacheHost;
    private final String cachePath;
    private final String cacheAssetUrlTemplate;

    public BidResponseCreator(CacheService cacheService,
                              BidderCatalog bidderCatalog,
                              EventsService eventsService,
                              StoredRequestProcessor storedRequestProcessor,
                              boolean generateBidId,
                              int truncateAttrChars,
                              Clock clock,
                              JacksonMapper mapper) {

        this.cacheService = Objects.requireNonNull(cacheService);
        this.bidderCatalog = Objects.requireNonNull(bidderCatalog);
        this.eventsService = Objects.requireNonNull(eventsService);
        this.storedRequestProcessor = Objects.requireNonNull(storedRequestProcessor);
        this.generateBidId = generateBidId;
        this.truncateAttrChars = validateTruncateAttrChars(truncateAttrChars);
        this.clock = Objects.requireNonNull(clock);
        this.mapper = Objects.requireNonNull(mapper);

        cacheHost = Objects.requireNonNull(cacheService.getEndpointHost());
        cachePath = Objects.requireNonNull(cacheService.getEndpointPath());
        cacheAssetUrlTemplate = Objects.requireNonNull(cacheService.getCachedAssetURLTemplate());
    }

    /**
     * Creates an OpenRTB {@link BidResponse} from the bids supplied by the bidder,
     * including processing of winning bids with cache IDs.
     */
    Future<BidResponse> create(List<BidderResponse> bidderResponses,
                               AuctionContext auctionContext,
                               BidRequestCacheInfo cacheInfo,
                               boolean debugEnabled) {

        if (isEmptyBidderResponses(bidderResponses)) {
            final BidRequest bidRequest = auctionContext.getBidRequest();
            return Future.succeededFuture(BidResponse.builder()
                    .id(bidRequest.getId())
                    .cur(bidRequest.getCur().get(0))
                    .nbr(0) // signal "Unknown Error"
                    .seatbid(Collections.emptyList())
                    .ext(mapper.mapper().valueToTree(toExtBidResponse(
                            bidderResponses,
                            auctionContext,
                            CacheServiceResult.empty(),
                            VideoStoredDataResult.empty(),
                            debugEnabled,
                            null)))
                    .build());
        }

        return cacheBidsAndCreateResponse(
                bidderResponses,
                auctionContext,
                cacheInfo,
                debugEnabled);
    }

<<<<<<< HEAD
            result = toBidsWithCacheIds(bidderResponses, bidsToCache, bidRequest.getImp(), cacheInfo, account, timeout,
                    auctionTimestamp)
                    .compose(cacheResult -> videoStoredDataResult(account, bidRequest.getImp(), timeout)
                            .map(videoStoredDataResult -> toBidResponse(bidderResponses, auctionContext, targeting,
                                    winningBids, winningBidsByBidder, cacheInfo, cacheResult, videoStoredDataResult,
                                    account, eventsAllowedByRequest, auctionTimestamp, debugEnabled)));
=======
    private static int validateTruncateAttrChars(int truncateAttrChars) {
        if (truncateAttrChars < 0 || truncateAttrChars > 255) {
            throw new IllegalArgumentException("truncateAttrChars must be between 0 and 255");
>>>>>>> 0dae95cf
        }

        return truncateAttrChars;
    }

    /**
     * Checks whether bidder responses are empty or contain no bids.
     */
    private static boolean isEmptyBidderResponses(List<BidderResponse> bidderResponses) {
        return bidderResponses.isEmpty() || bidderResponses.stream()
                .map(bidderResponse -> bidderResponse.getSeatBid().getBids())
                .allMatch(CollectionUtils::isEmpty);
    }

    private Future<BidResponse> cacheBidsAndCreateResponse(List<BidderResponse> bidderResponses,
                                                           AuctionContext auctionContext,
                                                           BidRequestCacheInfo cacheInfo,
                                                           boolean debugEnabled) {

        final BidRequest bidRequest = auctionContext.getBidRequest();

        bidderResponses.forEach(BidResponseCreator::removeRedundantBids);

        ExtRequestTargeting targeting = targeting(bidRequest);
        final Set<Bid> winningBids = newOrEmptySet(targeting);
        final Set<Bid> winningBidsByBidder = newOrEmptySet(targeting);

        // determine winning bids only if targeting is present
        if (targeting != null) {
            populateWinningBids(bidderResponses, winningBids, winningBidsByBidder);
        }

        final Set<Bid> bidsToCache = cacheInfo.isShouldCacheWinningBidsOnly()
                ? winningBids
                : bidderResponses.stream().flatMap(BidResponseCreator::getBids).collect(Collectors.toSet());

        final String integration = integrationFrom(auctionContext);
        final long auctionTimestamp = auctionTimestamp(bidRequest);
        final Timeout timeout = auctionContext.getTimeout();
        final Account account = auctionContext.getAccount();

        return toBidsWithCacheIds(
                bidderResponses,
                bidsToCache,
                bidRequest.getImp(),
                cacheInfo,
                account,
                timeout,
                auctionTimestamp,
                integration)
                .compose(cacheResult -> videoStoredDataResult(bidRequest.getImp(), timeout)
                        .map(videoStoredDataResult -> toBidResponse(
                                bidderResponses,
                                auctionContext,
                                targeting,
                                winningBids,
                                winningBidsByBidder,
                                cacheInfo,
                                cacheResult,
                                videoStoredDataResult,
                                auctionTimestamp,
                                debugEnabled,
                                integration)));
    }

    private static ExtRequestTargeting targeting(BidRequest bidRequest) {
        final ExtRequest requestExt = bidRequest.getExt();
        final ExtRequestPrebid prebid = requestExt != null ? requestExt.getPrebid() : null;
        return prebid != null ? prebid.getTargeting() : null;
    }

    /**
     * Extracts auction timestamp from {@link ExtRequest} or get it from {@link Clock} if it is null.
     */
    private long auctionTimestamp(BidRequest bidRequest) {
        final ExtRequest requestExt = bidRequest.getExt();
        final ExtRequestPrebid prebid = requestExt != null ? requestExt.getPrebid() : null;
        final Long auctionTimestamp = prebid != null ? prebid.getAuctiontimestamp() : null;
        return auctionTimestamp != null ? auctionTimestamp : clock.millis();
    }

    /**
     * Returns {@link ExtBidResponse} object, populated with response time, errors and debug info (if requested)
     * from all bidders.
     */
    private ExtBidResponse toExtBidResponse(List<BidderResponse> bidderResponses,
                                            AuctionContext auctionContext,
                                            CacheServiceResult cacheResult,
                                            VideoStoredDataResult videoStoredDataResult,
                                            boolean debugEnabled,
                                            Map<String, List<ExtBidderError>> bidErrors) {

        final BidRequest bidRequest = auctionContext.getBidRequest();
        final ExtResponseDebug extResponseDebug = debugEnabled
                ? ExtResponseDebug.of(toExtHttpCalls(bidderResponses, cacheResult), bidRequest)
                : null;
        final Map<String, List<ExtBidderError>> errors =
                toExtBidderErrors(bidderResponses, auctionContext, cacheResult, videoStoredDataResult, bidErrors);
        final Map<String, Integer> responseTimeMillis = toResponseTimes(bidderResponses, cacheResult);

        return ExtBidResponse.of(extResponseDebug, errors, responseTimeMillis, bidRequest.getTmax(), null,
                ExtBidResponsePrebid.of(auctionTimestamp(bidRequest)));
    }

    private static void removeRedundantBids(BidderResponse bidderResponse) {
        final List<BidderBid> responseBidderBids = bidderResponse.getSeatBid().getBids();
        final Map<String, List<BidderBid>> impIdToBidderBid = responseBidderBids.stream()
                .collect(Collectors.groupingBy(bidderBid -> bidderBid.getBid().getImpid()));

        final List<BidderBid> mostValuableBids = impIdToBidderBid.values().stream()
                .map(BidResponseCreator::mostValuableBid)
                .collect(Collectors.toList());

        responseBidderBids.retainAll(mostValuableBids);
    }

    private static BidderBid mostValuableBid(List<BidderBid> bidderBids) {
        if (bidderBids.size() == 1) {
            return bidderBids.get(0);
        }

        final List<BidderBid> dealBidderBids = bidderBids.stream()
                .filter(bidderBid -> StringUtils.isNotBlank(bidderBid.getBid().getDealid()))
                .collect(Collectors.toList());

        List<BidderBid> processedBidderBids = dealBidderBids.isEmpty() ? bidderBids : dealBidderBids;

        return processedBidderBids.stream()
                .max(Comparator.comparing(bidderBid -> bidderBid.getBid().getPrice(), Comparator.naturalOrder()))
                .orElse(bidderBids.get(0));
    }

    /**
     * Returns new {@link HashSet} in case of existing keywordsCreator or empty collection if null.
     */
    private static Set<Bid> newOrEmptySet(ExtRequestTargeting targeting) {
        return targeting != null ? new HashSet<>() : Collections.emptySet();
    }

    /**
     * Populates 2 input sets:
     * <p>
     * - winning bids for each impId (ad unit code) through all bidder responses.
     * <br>
     * - winning bids for each impId but for separate bidder.
     * <p>
     * Winning bid is the one with the highest price.
     */
    private static void populateWinningBids(List<BidderResponse> bidderResponses, Set<Bid> winningBids,
                                            Set<Bid> winningBidsByBidder) {
        final Map<String, Bid> winningBidsMap = new HashMap<>(); // impId -> Bid
        final Map<String, Map<String, Bid>> winningBidsByBidderMap = new HashMap<>(); // impId -> [bidder -> Bid]

        for (BidderResponse bidderResponse : bidderResponses) {
            final String bidder = bidderResponse.getBidder();

            for (BidderBid bidderBid : bidderResponse.getSeatBid().getBids()) {
                final Bid bid = bidderBid.getBid();

                tryAddWinningBid(bid, winningBidsMap);
                tryAddWinningBidByBidder(bid, bidder, winningBidsByBidderMap);
            }
        }

        winningBids.addAll(winningBidsMap.values());

        final List<Bid> bidsByBidder = winningBidsByBidderMap.values().stream()
                .flatMap(bidsByBidderMap -> bidsByBidderMap.values().stream())
                .collect(Collectors.toList());
        winningBidsByBidder.addAll(bidsByBidder);
    }

    /**
     * Tries to add a winning bid for each impId.
     */
    private static void tryAddWinningBid(Bid bid, Map<String, Bid> winningBids) {
        final String impId = bid.getImpid();

        if (!winningBids.containsKey(impId) || bid.getPrice().compareTo(winningBids.get(impId).getPrice()) > 0) {
            winningBids.put(impId, bid);
        }
    }

    /**
     * Tries to add a winning bid for each impId for separate bidder.
     */
    private static void tryAddWinningBidByBidder(Bid bid, String bidder,
                                                 Map<String, Map<String, Bid>> winningBidsByBidder) {
        final String impId = bid.getImpid();

        if (!winningBidsByBidder.containsKey(impId)) {
            final Map<String, Bid> bidsByBidder = new HashMap<>();
            bidsByBidder.put(bidder, bid);

            winningBidsByBidder.put(impId, bidsByBidder);
        } else {
            final Map<String, Bid> bidsByBidder = winningBidsByBidder.get(impId);

            if (!bidsByBidder.containsKey(bidder)
                    || bid.getPrice().compareTo(bidsByBidder.get(bidder).getPrice()) > 0) {
                bidsByBidder.put(bidder, bid);
            }
        }
    }

    private static Stream<Bid> getBids(BidderResponse bidderResponse) {
        return Stream.of(bidderResponse)
                .map(BidderResponse::getSeatBid)
                .filter(Objects::nonNull)
                .map(BidderSeatBid::getBids)
                .filter(Objects::nonNull)
                .flatMap(Collection::stream)
                .map(BidderBid::getBid);
    }

    /**
     * Corresponds cacheId (or null if not present) to each {@link Bid}.
     */
    private Future<CacheServiceResult> toBidsWithCacheIds(List<BidderResponse> bidderResponses,
                                                          Set<Bid> bidsToCache,
                                                          List<Imp> imps,
                                                          BidRequestCacheInfo cacheInfo,
                                                          Account account,
                                                          Timeout timeout,
                                                          Long auctionTimestamp,
                                                          String integration) {

        if (!cacheInfo.isDoCaching()) {
            return Future.succeededFuture(CacheServiceResult.of(null, null, toMapBidsWithEmptyCacheIds(bidsToCache)));
        }

        // do not submit bids with zero price to prebid cache
        final List<Bid> bidsWithNonZeroPrice = bidsToCache.stream()
                .filter(bid -> bid.getPrice().compareTo(BigDecimal.ZERO) > 0)
                .collect(Collectors.toList());

        final boolean shouldCacheVideoBids = cacheInfo.isShouldCacheVideoBids();
        final boolean eventsEnabled = Objects.equals(account.getEventsEnabled(), true);

        final Map<String, List<String>> bidderToVideoBidIdsToModify = shouldCacheVideoBids && eventsEnabled
                ? getBidderAndVideoBidIdsToModify(bidderResponses, imps)
                : Collections.emptyMap();
        final Map<String, List<String>> bidderToBidIds = bidderResponses.stream()
                .collect(Collectors.toMap(BidderResponse::getBidder, bidderResponse -> getBids(bidderResponse)
                        .map(Bid::getId)
                        .collect(Collectors.toList())));

        final CacheContext cacheContext = CacheContext.builder()
                .cacheBidsTtl(cacheInfo.getCacheBidsTtl())
                .cacheVideoBidsTtl(cacheInfo.getCacheVideoBidsTtl())
                .shouldCacheBids(cacheInfo.isShouldCacheBids())
                .shouldCacheVideoBids(shouldCacheVideoBids)
                .bidderToVideoBidIdsToModify(bidderToVideoBidIdsToModify)
                .bidderToBidIds(bidderToBidIds)
                .build();

        final EventsContext eventsContext = EventsContext.builder()
                .auctionTimestamp(auctionTimestamp)
                .integration(integration)
                .build();

        return cacheService.cacheBidsOpenrtb(bidsWithNonZeroPrice, imps, cacheContext, account, eventsContext, timeout)
                .map(cacheResult -> addNotCachedBids(cacheResult, bidsToCache));
    }

    private Map<String, List<String>> getBidderAndVideoBidIdsToModify(List<BidderResponse> bidderResponses,
                                                                      List<Imp> imps) {

        return bidderResponses.stream()
                .filter(bidderResponse -> bidderCatalog.isModifyingVastXmlAllowed(bidderResponse.getBidder()))
                .collect(Collectors.toMap(BidderResponse::getBidder, bidderResponse -> getBids(bidderResponse)
                        .filter(bid -> isVideoBid(bid, imps))
                        .map(Bid::getId)
                        .collect(Collectors.toList())));
    }

    private static boolean isVideoBid(Bid bid, List<Imp> imps) {
        return imps.stream()
                .filter(imp -> imp.getVideo() != null)
                .map(Imp::getId)
                .anyMatch(impId -> bid.getImpid().equals(impId));
    }

    /**
     * Creates a map with {@link Bid} as a key and null as a value.
     */
    private static Map<Bid, CacheIdInfo> toMapBidsWithEmptyCacheIds(Set<Bid> bids) {
        return bids.stream()
                .collect(Collectors.toMap(Function.identity(), ignored -> CacheIdInfo.empty()));
    }

    /**
     * Adds bids with no cache id info.
     */
    private static CacheServiceResult addNotCachedBids(CacheServiceResult cacheResult, Set<Bid> bids) {
        final Map<Bid, CacheIdInfo> bidToCacheIdInfo = cacheResult.getCacheBids();

        if (bids.size() > bidToCacheIdInfo.size()) {
            final Map<Bid, CacheIdInfo> updatedBidToCacheIdInfo = new HashMap<>(bidToCacheIdInfo);
            for (Bid bid : bids) {
                if (!updatedBidToCacheIdInfo.containsKey(bid)) {
                    updatedBidToCacheIdInfo.put(bid, CacheIdInfo.empty());
                }
            }
            return CacheServiceResult.of(cacheResult.getHttpCall(), cacheResult.getError(), updatedBidToCacheIdInfo);
        }
        return cacheResult;
    }

    private static Map<String, List<ExtHttpCall>> toExtHttpCalls(List<BidderResponse> bidderResponses,
                                                                 CacheServiceResult cacheResult) {
        final Map<String, List<ExtHttpCall>> bidderHttpCalls = bidderResponses.stream()
                .collect(Collectors.toMap(BidderResponse::getBidder,
                        bidderResponse -> ListUtils.emptyIfNull(bidderResponse.getSeatBid().getHttpCalls())));

        final CacheHttpCall httpCall = cacheResult.getHttpCall();
        final ExtHttpCall cacheExtHttpCall = httpCall != null ? toExtHttpCall(httpCall) : null;
        final Map<String, List<ExtHttpCall>> cacheHttpCalls = cacheExtHttpCall != null
                ? Collections.singletonMap(CACHE, Collections.singletonList(cacheExtHttpCall))
                : Collections.emptyMap();

        final Map<String, List<ExtHttpCall>> httpCalls = new HashMap<>();
        httpCalls.putAll(bidderHttpCalls);
        httpCalls.putAll(cacheHttpCalls);
        return httpCalls.isEmpty() ? null : httpCalls;
    }

    private static ExtHttpCall toExtHttpCall(CacheHttpCall cacheHttpCall) {
        final CacheHttpRequest request = cacheHttpCall.getRequest();
        final CacheHttpResponse response = cacheHttpCall.getResponse();

        return ExtHttpCall.builder()
                .uri(request.getUri())
                .requestbody(request.getBody())
                .status(response != null ? response.getStatusCode() : null)
                .responsebody(response != null ? response.getBody() : null)
                .build();
    }

    private Map<String, List<ExtBidderError>> toExtBidderErrors(List<BidderResponse> bidderResponses,
                                                                AuctionContext auctionContext,
                                                                CacheServiceResult cacheResult,
                                                                VideoStoredDataResult videoStoredDataResult,
                                                                Map<String, List<ExtBidderError>> bidErrors) {
        final BidRequest bidRequest = auctionContext.getBidRequest();
        final Map<String, List<ExtBidderError>> errors = new HashMap<>();

        errors.putAll(extractBidderErrors(bidderResponses));
        errors.putAll(extractDeprecatedBiddersErrors(bidRequest));
        errors.putAll(extractPrebidErrors(cacheResult, videoStoredDataResult, auctionContext));
        if (MapUtils.isNotEmpty(bidErrors)) {
            addBidErrors(errors, bidErrors);
        }

        return errors.isEmpty() ? null : errors;
    }

    /**
     * Returns a map with bidder name as a key and list of {@link ExtBidderError}s as a value.
     */
    private static Map<String, List<ExtBidderError>> extractBidderErrors(List<BidderResponse> bidderResponses) {
        return bidderResponses.stream()
                .filter(bidderResponse -> CollectionUtils.isNotEmpty(bidderResponse.getSeatBid().getErrors()))
                .collect(Collectors.toMap(BidderResponse::getBidder,
                        bidderResponse -> errorsDetails(bidderResponse.getSeatBid().getErrors())));
    }

    /**
     * Maps a list of {@link BidderError} to a list of {@link ExtBidderError}s.
     */
    private static List<ExtBidderError> errorsDetails(List<BidderError> errors) {
        return errors.stream()
                .map(bidderError -> ExtBidderError.of(bidderError.getType().getCode(), bidderError.getMessage()))
                .collect(Collectors.toList());
    }

    /**
     * Returns a map with deprecated bidder name as a key and list of {@link ExtBidderError}s as a value.
     */
    private Map<String, List<ExtBidderError>> extractDeprecatedBiddersErrors(BidRequest bidRequest) {
        return bidRequest.getImp().stream()
                .filter(imp -> imp.getExt() != null)
                .flatMap(imp -> asStream(imp.getExt().fieldNames()))
                .distinct()
                .filter(bidderCatalog::isDeprecatedName)
                .collect(Collectors.toMap(Function.identity(),
                        bidder -> Collections.singletonList(ExtBidderError.of(BidderError.Type.bad_input.getCode(),
                                bidderCatalog.errorForDeprecatedName(bidder)))));
    }

    /**
     * Returns a singleton map with "prebid" as a key and list of {@link ExtBidderError}s cache errors as a value.
     */
    private static Map<String, List<ExtBidderError>> extractPrebidErrors(CacheServiceResult cacheResult,
                                                                         VideoStoredDataResult videoStoredDataResult,
                                                                         AuctionContext auctionContext) {
        final List<ExtBidderError> cacheErrors = extractCacheErrors(cacheResult);
        final List<ExtBidderError> storedErrors = extractStoredErrors(videoStoredDataResult);
        final List<ExtBidderError> contextErrors = extractContextErrors(auctionContext);
        if (cacheErrors.isEmpty() && storedErrors.isEmpty() && contextErrors.isEmpty()) {
            return Collections.emptyMap();
        }

        final List<ExtBidderError> collectedErrors = Stream.concat(contextErrors.stream(),
                Stream.concat(storedErrors.stream(), cacheErrors.stream()))
                .collect(Collectors.toList());
        return Collections.singletonMap(PREBID_EXT, collectedErrors);
    }

    /**
     * Returns a list of {@link ExtBidderError}s of cache errors.
     */
    private static List<ExtBidderError> extractCacheErrors(CacheServiceResult cacheResult) {
        final Throwable error = cacheResult.getError();
        if (error != null) {
            final ExtBidderError extBidderError = ExtBidderError.of(BidderError.Type.generic.getCode(),
                    error.getMessage());
            return Collections.singletonList(extBidderError);
        }
        return Collections.emptyList();
    }

    /**
     * Returns a list of {@link ExtBidderError}s of stored request errors.
     */
    private static List<ExtBidderError> extractStoredErrors(VideoStoredDataResult videoStoredDataResult) {
        final List<String> errors = videoStoredDataResult.getErrors();
        if (CollectionUtils.isNotEmpty(errors)) {
            return errors.stream()
                    .map(message -> ExtBidderError.of(BidderError.Type.generic.getCode(), message))
                    .collect(Collectors.toList());
        }
        return Collections.emptyList();
    }

    /**
     * Returns a list of {@link ExtBidderError}s of auction context prebid errors.
     */
    private static List<ExtBidderError> extractContextErrors(AuctionContext auctionContext) {
        return auctionContext.getPrebidErrors().stream()
                .map(message -> ExtBidderError.of(BidderError.Type.generic.getCode(), message))
                .collect(Collectors.toList());
    }

    /**
     * Adds bid errors: if value by key exists - add errors to its list, otherwise - add an entry.
     */
    private static void addBidErrors(Map<String, List<ExtBidderError>> errors,
                                     Map<String, List<ExtBidderError>> bidErrors) {
        for (Map.Entry<String, List<ExtBidderError>> errorEntry : bidErrors.entrySet()) {
            final List<ExtBidderError> extBidderErrors = errors.get(errorEntry.getKey());
            if (extBidderErrors != null) {
                extBidderErrors.addAll(errorEntry.getValue());
            } else {
                errors.put(errorEntry.getKey(), errorEntry.getValue());
            }
        }
    }

    private static <T> Stream<T> asStream(Iterator<T> iterator) {
        final Iterable<T> iterable = () -> iterator;
        return StreamSupport.stream(iterable.spliterator(), false);
    }

    /**
     * Returns a map with response time by bidders and cache.
     */
    private static Map<String, Integer> toResponseTimes(List<BidderResponse> bidderResponses,
                                                        CacheServiceResult cacheResult) {
        final Map<String, Integer> responseTimeMillis = bidderResponses.stream()
                .collect(Collectors.toMap(BidderResponse::getBidder, BidderResponse::getResponseTime));

        final CacheHttpCall cacheHttpCall = cacheResult.getHttpCall();
        final Integer cacheResponseTime = cacheHttpCall != null ? cacheHttpCall.getResponseTimeMillis() : null;
        if (cacheResponseTime != null) {
            responseTimeMillis.put(CACHE, cacheResponseTime);
        }
        return responseTimeMillis;
    }

    /**
     * Returns {@link BidResponse} based on list of {@link BidderResponse}s and {@link CacheServiceResult}.
     */
    private BidResponse toBidResponse(List<BidderResponse> bidderResponses,
                                      AuctionContext auctionContext,
                                      ExtRequestTargeting targeting,
                                      Set<Bid> winningBids,
                                      Set<Bid> winningBidsByBidder,
                                      BidRequestCacheInfo cacheInfo,
                                      CacheServiceResult cacheResult,
                                      VideoStoredDataResult videoStoredDataResult,
                                      long auctionTimestamp,
                                      boolean debugEnabled,
                                      String integration) {

        final BidRequest bidRequest = auctionContext.getBidRequest();
        final Account account = auctionContext.getAccount();

        final Map<String, List<ExtBidderError>> bidErrors = new HashMap<>();
        final List<SeatBid> seatBids = bidderResponses.stream()
                .filter(bidderResponse -> !bidderResponse.getSeatBid().getBids().isEmpty())
                .map(bidderResponse -> toSeatBid(
                        bidderResponse,
                        targeting,
                        bidRequest,
                        winningBids,
                        winningBidsByBidder,
                        cacheInfo,
                        cacheResult.getCacheBids(),
                        videoStoredDataResult,
                        account,
                        bidErrors,
                        auctionTimestamp,
                        integration))
                .collect(Collectors.toList());

        final ExtBidResponse extBidResponse = toExtBidResponse(
                bidderResponses, auctionContext, cacheResult, videoStoredDataResult, debugEnabled, bidErrors);

        return BidResponse.builder()
                .id(bidRequest.getId())
                .cur(bidRequest.getCur().get(0))
                .seatbid(seatBids)
                .ext(mapper.mapper().valueToTree(extBidResponse))
                .build();
    }

    private Future<VideoStoredDataResult> videoStoredDataResult(Account account, List<Imp> imps, Timeout timeout) {
        final List<String> errors = new ArrayList<>();
        final List<Imp> storedVideoInjectableImps = new ArrayList<>();
        for (Imp imp : imps) {
            try {
                if (checkEchoVideoAttrs(imp)) {
                    storedVideoInjectableImps.add(imp);
                }
            } catch (InvalidRequestException e) {
                errors.add(e.getMessage());
            }
        }

        return storedRequestProcessor.videoStoredDataResult(account.getId(), storedVideoInjectableImps, errors, timeout)
                .otherwise(throwable -> VideoStoredDataResult.of(Collections.emptyMap(),
                        Collections.singletonList(throwable.getMessage())));
    }

    /**
     * Checks if imp.ext.prebid.options.echovideoattrs equals true.
     */
    private boolean checkEchoVideoAttrs(Imp imp) {
        if (imp.getExt() != null) {
            try {
                final ExtImp extImp = mapper.mapper().treeToValue(imp.getExt(), ExtImp.class);
                final ExtImpPrebid prebid = extImp.getPrebid();
                final ExtOptions options = prebid != null ? prebid.getOptions() : null;
                final Boolean echoVideoAttrs = options != null ? options.getEchoVideoAttrs() : null;
                return BooleanUtils.toBoolean(echoVideoAttrs);
            } catch (JsonProcessingException e) {
                throw new InvalidRequestException(String.format(
                        "Incorrect Imp extension format for Imp with id %s: %s", imp.getId(), e.getMessage()));
            }
        }
        return false;
    }

    /**
     * Creates an OpenRTB {@link SeatBid} for a bidder. It will contain all the bids supplied by a bidder and a "bidder"
     * extension field populated.
     */
    private SeatBid toSeatBid(BidderResponse bidderResponse,
                              ExtRequestTargeting targeting,
                              BidRequest bidRequest,
                              Set<Bid> winningBids,
                              Set<Bid> winningBidsByBidder,
                              BidRequestCacheInfo cacheInfo,
                              Map<Bid, CacheIdInfo> cachedBids,
                              VideoStoredDataResult videoStoredDataResult,
                              Account account,
                              Map<String, List<ExtBidderError>> bidErrors,
                              long auctionTimestamp,
                              String integration) {

        final String bidder = bidderResponse.getBidder();

        final List<Bid> bids = bidderResponse.getSeatBid().getBids().stream()
                .map(bidderBid -> toBid(
                        bidderBid,
                        bidder,
                        targeting,
                        bidRequest,
                        winningBids,
                        winningBidsByBidder,
                        cacheInfo,
                        cachedBids,
                        videoStoredDataResult.getImpIdToStoredVideo(),
                        account,
                        auctionTimestamp,
                        bidErrors,
                        integration))
                .filter(Objects::nonNull)
                .collect(Collectors.toList());

        return SeatBid.builder()
                .seat(bidder)
                .bid(bids)
                .group(0) // prebid cannot support roadblocking
                .build();
    }

    /**
     * Returns an OpenRTB {@link Bid} with "prebid" and "bidder" extension fields populated.
     */
    private Bid toBid(BidderBid bidderBid,
                      String bidder,
                      ExtRequestTargeting targeting,
                      BidRequest bidRequest,
                      Set<Bid> winningBids,
                      Set<Bid> winningBidsByBidder,
                      BidRequestCacheInfo cacheInfo,
                      Map<Bid, CacheIdInfo> bidsWithCacheIds,
                      Map<String, Video> impIdToStoredVideo,
                      Account account,
                      long auctionTimestamp,
                      Map<String, List<ExtBidderError>> bidErrors,
                      String integration) {

        final Bid bid = bidderBid.getBid();
        final BidType bidType = bidderBid.getType();

        final boolean isApp = bidRequest.getApp() != null;
        if (isApp && bidType.equals(BidType.xNative)) {
            try {
                addNativeMarkup(bid, bidRequest.getImp());
            } catch (PreBidException e) {
                bidErrors.putIfAbsent(bidder, new ArrayList<>());
                bidErrors.get(bidder)
                        .add(ExtBidderError.of(BidderError.Type.bad_server_response.getCode(), e.getMessage()));
                return null;
            }
        }

        final boolean eventsEnabled = Objects.equals(account.getEventsEnabled(), true);

        final Map<String, String> targetingKeywords;
        final ExtResponseCache cache;

        if (targeting != null && winningBidsByBidder.contains(bid)) {
            final CacheIdInfo cacheIdInfo = bidsWithCacheIds.get(bid);
            final String cacheId = cacheIdInfo != null ? cacheIdInfo.getCacheId() : null;
            final String videoCacheId = cacheIdInfo != null ? cacheIdInfo.getVideoCacheId() : null;

            if ((videoCacheId != null && !cacheInfo.isReturnCreativeVideoBids())
                    || (cacheId != null && !cacheInfo.isReturnCreativeBids())) {
                bid.setAdm(null);
            }

            final TargetingKeywordsCreator keywordsCreator = keywordsCreator(targeting, isApp, bidRequest, account);
            final Map<BidType, TargetingKeywordsCreator> keywordsCreatorByBidType =
                    keywordsCreatorByBidType(targeting, isApp, bidRequest, account);
            final boolean isWinningBid = winningBids.contains(bid);
            final String winUrl = eventsEnabled && bidType != BidType.video
                    ? HttpUtil.encodeUrl(eventsService.winUrlTargeting(
                    bidder, account.getId(), auctionTimestamp, integration))
                    : null;
            targetingKeywords = keywordsCreatorByBidType.getOrDefault(bidType, keywordsCreator)
                    .makeFor(bid, bidder, isWinningBid, cacheId, videoCacheId, winUrl);

            final CacheAsset bids = cacheId != null ? toCacheAsset(cacheId) : null;
            final CacheAsset vastXml = videoCacheId != null ? toCacheAsset(videoCacheId) : null;
            cache = bids != null || vastXml != null ? ExtResponseCache.of(bids, vastXml) : null;
        } else {
            targetingKeywords = null;
            cache = null;
        }

        final String generatedBidId = generateBidId ? UUID.randomUUID().toString() : null;
        final String eventBidId = ObjectUtils.defaultIfNull(generatedBidId, bid.getId());
        final Video storedVideo = impIdToStoredVideo.get(bid.getImpid());
        final Events events = eventsEnabled && eventsAllowedByRequest(bidRequest)
                ? eventsService.createEvent(eventBidId, bidder, account.getId(), auctionTimestamp, integration)
                : null;

        final ExtBidPrebid prebidExt = ExtBidPrebid.of(
                generatedBidId, bidType, targetingKeywords, cache, storedVideo, events, null);

        final ExtPrebid<ExtBidPrebid, ObjectNode> bidExt = ExtPrebid.of(prebidExt, bid.getExt());
        bid.setExt(mapper.mapper().valueToTree(bidExt));

        return bid;
    }

    private void addNativeMarkup(Bid bid, List<Imp> imps) {
        final Response nativeMarkup;
        try {
            nativeMarkup = mapper.decodeValue(bid.getAdm(), Response.class);
        } catch (DecodeException e) {
            throw new PreBidException(e.getMessage());
        }

        final List<Asset> responseAssets = nativeMarkup.getAssets();
        if (CollectionUtils.isNotEmpty(responseAssets)) {
            final Native nativeImp = imps.stream()
                    .filter(imp -> imp.getId().equals(bid.getImpid()) && imp.getXNative() != null)
                    .findFirst()
                    .map(Imp::getXNative)
                    .orElseThrow(() -> new PreBidException("Could not find native imp"));

            final Request nativeRequest;
            try {
                nativeRequest = mapper.mapper().readValue(nativeImp.getRequest(), Request.class);
            } catch (JsonProcessingException e) {
                throw new PreBidException(e.getMessage());
            }

            responseAssets.forEach(asset -> setAssetTypes(asset, nativeRequest.getAssets()));
            bid.setAdm(mapper.encode(nativeMarkup));
        }
    }

    private static void setAssetTypes(Asset responseAsset, List<com.iab.openrtb.request.Asset> requestAssets) {
        if (responseAsset.getImg() != null) {
            final ImageObject img = getAssetById(responseAsset.getId(), requestAssets).getImg();
            final Integer type = img != null ? img.getType() : null;
            if (type != null) {
                responseAsset.getImg().setType(type);
            } else {
                throw new PreBidException(String.format("Response has an Image asset with ID:%s present that doesn't "
                        + "exist in the request", responseAsset.getId()));
            }
        }
        if (responseAsset.getData() != null) {
            final DataObject data = getAssetById(responseAsset.getId(), requestAssets).getData();
            final Integer type = data != null ? data.getType() : null;
            if (type != null) {
                responseAsset.getData().setType(type);
            } else {
                throw new PreBidException(String.format("Response has a Data asset with ID:%s present that doesn't "
                        + "exist in the request", responseAsset.getId()));
            }
        }
    }

    private static com.iab.openrtb.request.Asset getAssetById(int assetId,
                                                              List<com.iab.openrtb.request.Asset> requestAssets) {
        return requestAssets.stream()
                .filter(asset -> asset.getId() == assetId)
                .findFirst()
                .orElse(com.iab.openrtb.request.Asset.EMPTY);
    }

    private static boolean eventsAllowedByRequest(BidRequest bidRequest) {
        final ExtRequest requestExt = bidRequest.getExt();
        final ExtRequestPrebid prebid = requestExt != null ? requestExt.getPrebid() : null;
        final ObjectNode eventsFromRequest = prebid != null ? prebid.getEvents() : null;
        return eventsFromRequest != null;
    }

    /**
     * Extracts targeting keywords settings from the bid request and creates {@link TargetingKeywordsCreator}
     * instance if it is present.
     */
    private TargetingKeywordsCreator keywordsCreator(
            ExtRequestTargeting targeting, boolean isApp, BidRequest bidRequest, Account account) {

        final JsonNode priceGranularityNode = targeting.getPricegranularity();
        return priceGranularityNode == null || priceGranularityNode.isNull()
                ? null
                : createKeywordsCreator(targeting, isApp, priceGranularityNode, bidRequest, account);
    }

    /**
     * Returns a map of {@link BidType} to correspondent {@link TargetingKeywordsCreator}
     * extracted from {@link ExtRequestTargeting} if it exists.
     */
    private Map<BidType, TargetingKeywordsCreator> keywordsCreatorByBidType(ExtRequestTargeting targeting,
                                                                            boolean isApp,
                                                                            BidRequest bidRequest,
                                                                            Account account) {

        final ExtMediaTypePriceGranularity mediaTypePriceGranularity = targeting.getMediatypepricegranularity();

        if (mediaTypePriceGranularity == null) {
            return Collections.emptyMap();
        }

        final Map<BidType, TargetingKeywordsCreator> result = new HashMap<>();
        final int resolvedTruncateAttrChars = resolveTruncateAttrChars(targeting, account);

        final ObjectNode banner = mediaTypePriceGranularity.getBanner();
        final boolean isBannerNull = banner == null || banner.isNull();
        if (!isBannerNull) {
            result.put(BidType.banner, createKeywordsCreator(targeting, isApp, banner, bidRequest, account));
        }

        final ObjectNode video = mediaTypePriceGranularity.getVideo();
        final boolean isVideoNull = video == null || video.isNull();
        if (!isVideoNull) {
            result.put(BidType.video, createKeywordsCreator(targeting, isApp, video, bidRequest, account));
        }

        final ObjectNode xNative = mediaTypePriceGranularity.getXNative();
        final boolean isNativeNull = xNative == null || xNative.isNull();
        if (!isNativeNull) {
            result.put(BidType.xNative, createKeywordsCreator(targeting, isApp, xNative, bidRequest, account));
        }

        return result;
    }

    private TargetingKeywordsCreator createKeywordsCreator(ExtRequestTargeting targeting,
                                                           boolean isApp,
                                                           JsonNode priceGranularity,
                                                           BidRequest bidRequest,
                                                           Account account) {

        return TargetingKeywordsCreator.create(
                parsePriceGranularity(priceGranularity),
                targeting.getIncludewinners(),
                targeting.getIncludebidderkeys(),
                isApp,
                resolveTruncateAttrChars(targeting, account),
                cacheHost,
                cachePath,
                TargetingKeywordsResolver.create(bidRequest, mapper));
    }

    /**
     * Returns max targeting keyword length.
     */
    private int resolveTruncateAttrChars(ExtRequestTargeting targeting, Account account) {
        return ObjectUtils.firstNonNull(
                truncateAttrCharsOrNull(targeting.getTruncateattrchars()),
                truncateAttrCharsOrNull(account.getTruncateTargetAttr()),
                truncateAttrChars);
    }

    private static Integer truncateAttrCharsOrNull(Integer value) {
        return value != null && value >= 0 && value <= 255 ? value : null;
    }

    /**
     * Parse {@link JsonNode} to {@link List} of {@link ExtPriceGranularity}.
     * <p>
     * Throws {@link PreBidException} in case of errors during decoding price granularity.
     */
    private ExtPriceGranularity parsePriceGranularity(JsonNode priceGranularity) {
        try {
            return mapper.mapper().treeToValue(priceGranularity, ExtPriceGranularity.class);
        } catch (JsonProcessingException e) {
            throw new PreBidException(String.format("Error decoding bidRequest.prebid.targeting.pricegranularity: %s",
                    e.getMessage()), e);
        }
    }

    /**
     * Creates {@link CacheAsset} for the given cache ID.
     */
    private CacheAsset toCacheAsset(String cacheId) {
        return CacheAsset.of(cacheAssetUrlTemplate.concat(cacheId), cacheId);
    }

    private String integrationFrom(AuctionContext auctionContext) {
        final ExtRequest extRequest = auctionContext.getBidRequest().getExt();
        final ExtRequestPrebid prebid = extRequest == null ? null : extRequest.getPrebid();
        final String integration = prebid != null ? prebid.getIntegration() : null;

        return ObjectUtils.defaultIfNull(
                StringUtils.stripToNull(integration),
                auctionContext.getAccount().getDefaultIntegration());
    }
}<|MERGE_RESOLUTION|>--- conflicted
+++ resolved
@@ -159,18 +159,9 @@
                 debugEnabled);
     }
 
-<<<<<<< HEAD
-            result = toBidsWithCacheIds(bidderResponses, bidsToCache, bidRequest.getImp(), cacheInfo, account, timeout,
-                    auctionTimestamp)
-                    .compose(cacheResult -> videoStoredDataResult(account, bidRequest.getImp(), timeout)
-                            .map(videoStoredDataResult -> toBidResponse(bidderResponses, auctionContext, targeting,
-                                    winningBids, winningBidsByBidder, cacheInfo, cacheResult, videoStoredDataResult,
-                                    account, eventsAllowedByRequest, auctionTimestamp, debugEnabled)));
-=======
     private static int validateTruncateAttrChars(int truncateAttrChars) {
         if (truncateAttrChars < 0 || truncateAttrChars > 255) {
             throw new IllegalArgumentException("truncateAttrChars must be between 0 and 255");
->>>>>>> 0dae95cf
         }
 
         return truncateAttrChars;
@@ -221,7 +212,7 @@
                 timeout,
                 auctionTimestamp,
                 integration)
-                .compose(cacheResult -> videoStoredDataResult(bidRequest.getImp(), timeout)
+                .compose(cacheResult -> videoStoredDataResult(account, bidRequest.getImp(), timeout)
                         .map(videoStoredDataResult -> toBidResponse(
                                 bidderResponses,
                                 auctionContext,
@@ -956,7 +947,6 @@
         }
 
         final Map<BidType, TargetingKeywordsCreator> result = new HashMap<>();
-        final int resolvedTruncateAttrChars = resolveTruncateAttrChars(targeting, account);
 
         final ObjectNode banner = mediaTypePriceGranularity.getBanner();
         final boolean isBannerNull = banner == null || banner.isNull();
