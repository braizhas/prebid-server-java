--- conflicted
+++ resolved
@@ -163,7 +163,6 @@
                         extractBidderRequests(context, impsRequiredRequest, aliases))
                 .map(bidderRequests ->
                         updateRequestMetric(bidderRequests, uidsCookie, aliases, publisherId, requestTypeMetric))
-<<<<<<< HEAD
                 .compose(bidderRequests -> CompositeFuture.join(
                         bidderRequests.stream()
                                 .map(bidderRequest -> requestBids(
@@ -173,19 +172,9 @@
                                         debugEnabled,
                                         aliases,
                                         bidAdjustments(requestExt),
-                                        currencyRates(requestExt)))
+                                        currencyRates(requestExt),
+                                        usepbsrates(requestExt)))
                                 .collect(Collectors.toList())))
-=======
-                .compose(bidderRequests -> CompositeFuture.join(bidderRequests.stream()
-                        .map(bidderRequest -> requestBids(
-                                bidderRequest,
-                                auctionTimeout(timeout, cacheInfo.isDoCaching()),
-                                debugEnabled,
-                                aliases,
-                                bidAdjustments(requestExt),
-                                currencyRates(requestExt), usepbsrates(requestExt)))
-                        .collect(Collectors.toList())))
->>>>>>> 2da3462c
                 // send all the requests to the bidders and gathers results
                 .map(CompositeFuture::<BidderResponse>list)
                 // produce response from bidder results
@@ -857,13 +846,9 @@
                                                boolean debugEnabled,
                                                BidderAliases aliases,
                                                Map<String, BigDecimal> bidAdjustments,
-<<<<<<< HEAD
-                                               Map<String, Map<String, BigDecimal>> currencyConversionRates) {
-
-=======
                                                Map<String, Map<String, BigDecimal>> currencyConversionRates,
                                                Boolean usepbsrates) {
->>>>>>> 2da3462c
+
         final String bidderName = bidderRequest.getBidder();
         final BigDecimal bidPriceAdjustmentFactor = bidAdjustments.get(bidderName);
         final BidRequest bidRequest = bidderRequest.getBidRequest();
